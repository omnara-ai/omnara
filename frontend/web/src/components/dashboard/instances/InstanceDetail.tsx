--- conflicted
+++ resolved
@@ -3,7 +3,6 @@
 import { InstanceHeader } from './InstanceHeader'
 import { ChatInterface } from './../chat/ChatInterface'
 import { apiClient } from '@/lib/dashboardApi'
-<<<<<<< HEAD
 import {
   InstanceDetail as IInstanceDetail,
   AgentStatus,
@@ -12,12 +11,9 @@
   InstanceAccessLevel,
 } from '@/types/dashboard'
 import { Share } from 'lucide-react'
-=======
-import { InstanceDetail as IInstanceDetail, AgentStatus, Message } from '@/types/dashboard'
 import { reportError, reportMessage } from '@/integrations/sentry'
 
 const SENTRY_TAGS = { feature: 'instance-detail' }
->>>>>>> 9758a9a0
 
 export function InstanceDetail() {
   const { instanceId } = useParams<{ instanceId: string }>()
