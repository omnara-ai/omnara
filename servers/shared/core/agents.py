"""Shared business logic for agent operations.

This module contains the common logic used by both MCP and FastAPI servers,
avoiding code duplication while allowing protocol-specific implementations.
"""

import logging
from sqlalchemy.orm import Session

from servers.shared.db import (
    get_agent_instance,
    create_agent_instance,
    log_step,
    create_question,
    get_and_mark_unretrieved_feedback,
    create_or_get_user_agent,
    end_session,
)

logger = logging.getLogger(__name__)


def validate_agent_access(db: Session, agent_instance_id: str, user_id: str):
    """Validate that a user has access to an agent instance.

    Args:
        db: Database session
        agent_instance_id: Agent instance ID to validate
        user_id: User ID requesting access

    Returns:
        The agent instance if validation passes

    Raises:
        ValueError: If instance not found or user doesn't have access
    """
    instance = get_agent_instance(db, agent_instance_id)
    if not instance:
        raise ValueError(f"Agent instance {agent_instance_id} not found")
    if str(instance.user_id) != user_id:
        raise ValueError(
            "Access denied. Agent instance does not belong to authenticated user."
        )
    return instance


def process_log_step(
    db: Session,
    agent_type: str,
    step_description: str,
    user_id: str,
    agent_instance_id: str | None = None,
    send_email: bool | None = None,
    send_sms: bool | None = None,
    send_push: bool | None = None,
) -> tuple[str, int, list[str]]:
    """Process a log step operation with all common logic.

    Args:
        db: Database session
        agent_type: Type of agent
        step_description: Description of the step
        user_id: Authenticated user ID
        agent_instance_id: Optional existing instance ID

    Returns:
        Tuple of (agent_instance_id, step_number, user_feedback)
    """
    # Get or create user agent type
    agent_type_obj = create_or_get_user_agent(db, agent_type, user_id)

    # Get or create instance
    if agent_instance_id:
        instance = validate_agent_access(db, agent_instance_id, user_id)
    else:
        instance = create_agent_instance(db, agent_type_obj.id, user_id)

    # Create step with notification preferences
    step = log_step(db, instance.id, step_description, send_email, send_sms, send_push)

    # Get unretrieved feedback
    feedback = get_and_mark_unretrieved_feedback(db, instance.id)

    return str(instance.id), step.step_number, feedback


async def create_agent_question(
    db: Session,
    agent_instance_id: str,
    question_text: str,
    user_id: str,
    send_email: bool | None = None,
    send_sms: bool | None = None,
    send_push: bool | None = None,
):
    """Create a question with validation and send push notification.

    Args:
        db: Database session
        agent_instance_id: Agent instance ID
        question_text: Question to ask
        user_id: Authenticated user ID

    Returns:
        The created question object
    """
    # Validate access
    instance = validate_agent_access(db, agent_instance_id, user_id)

    # Create question
<<<<<<< HEAD
    # Note: Notifications sent by create_question() function based on parameters
    question = create_question(
        db, instance.id, question_text, send_email, send_sms, send_push
    )
=======
    # Note: Push notification sent by create_question() function
    question = await create_question(db, instance.id, question_text)
>>>>>>> 526963b2

    return question


def process_end_session(
    db: Session,
    agent_instance_id: str,
    user_id: str,
) -> tuple[str, str]:
    """Process ending a session with validation.

    Args:
        db: Database session
        agent_instance_id: Agent instance ID to end
        user_id: Authenticated user ID

    Returns:
        Tuple of (agent_instance_id, final_status)
    """
    # Validate access
    instance = validate_agent_access(db, agent_instance_id, user_id)

    # End the session
    updated_instance = end_session(db, instance.id)

    return str(updated_instance.id), updated_instance.status.value<|MERGE_RESOLUTION|>--- conflicted
+++ resolved
@@ -108,15 +108,10 @@
     instance = validate_agent_access(db, agent_instance_id, user_id)
 
     # Create question
-<<<<<<< HEAD
     # Note: Notifications sent by create_question() function based on parameters
-    question = create_question(
+    question = await create_question(
         db, instance.id, question_text, send_email, send_sms, send_push
     )
-=======
-    # Note: Push notification sent by create_question() function
-    question = await create_question(db, instance.id, question_text)
->>>>>>> 526963b2
 
     return question
 
