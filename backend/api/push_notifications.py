--- conflicted
+++ resolved
@@ -107,41 +107,4 @@
             is_active=token.is_active,
         )
         for token in tokens
-<<<<<<< HEAD
-    ]
-=======
-    ]
-
-
-@router.post("/send-test-push", response_model=dict)
-async def send_test_push_notification(
-    user_id: UUID = Depends(get_current_user_id),
-    db: Session = Depends(get_db),
-):
-    """Send a real test push notification using Expo Push API (tests complete flow including when app is closed)"""
-    try:
-        # Send test notification using the same system that question notifications use
-        success = await push_service.send_notification(
-            db=db,
-            user_id=user_id,
-            title="Test Notification",
-            body="Push notifications are working correctly. You'll receive alerts when your agents need input.",
-            data={"type": "test_notification", "source": "backend_api"},
-        )
-
-        if success:
-            return {
-                "success": True,
-                "message": "Real test notification sent via Expo Push API! Check your device.",
-            }
-        else:
-            return {
-                "success": False,
-                "message": "Failed to send notification. Check if you have active push tokens registered.",
-            }
-
-    except Exception as e:
-        raise HTTPException(
-            status_code=500, detail=f"Error sending test notification: {str(e)}"
-        )
->>>>>>> 526963b2
+    ]