[build-system]
requires = ["setuptools>=61.0", "wheel"]
build-backend = "setuptools.build_meta"

[project]
name = "omnara"
<<<<<<< HEAD
version = "1.6.21"
=======
version = "1.6.20"
>>>>>>> d91c0dbd
description = "Omnara Agent Dashboard - MCP Server and Python SDK"
readme = "README.md"
requires-python = ">=3.10"
license = {file = "LICENSE"}
authors = [
    {name = "Omnara", email = "ishaan@omnara.com"}
]
keywords = ["mcp", "ai", "agents", "dashboard", "human-in-the-loop", "claude-code"]
classifiers = [
    "Development Status :: 4 - Beta",
    "Intended Audience :: Developers",
    "Programming Language :: Python :: 3",
    "Programming Language :: Python :: 3.10",
    "Programming Language :: Python :: 3.11",
    "Programming Language :: Python :: 3.12",
]
dependencies = [
    "requests>=2.25.0",
    "urllib3>=1.26.0",
    "aiohttp>=3.8.0",
    "certifi>=2020.6.20",
    "websocket-client>=1.6.0",
    "fastmcp>=2.9.2",
    "fastapi>=0.100.0",
    "uvicorn>=0.20.0",
    "pydantic>=2.0.0",
    "claude-code-sdk>=0.0.20",
]

[project.urls]
Homepage = "https://github.com/omnara-ai/omnara"
Repository = "https://github.com/omnara-ai/omnara"
Issues = "https://github.com/omnara-ai/omnara/issues"

[project.scripts]
omnara = "omnara.cli:main"

[tool.setuptools.packages.find]
where = ["src"]
include = ["omnara*", "servers.mcp*", "servers.shared*", "integrations*"]

[tool.setuptools.package-data]
omnara = ["_bin/**"]


[tool.pytest.ini_options]
# Test discovery
testpaths = ["src/backend/tests", "src/servers/tests", "src/relay_server/tests", "tests"]
python_files = ["test_*.py"]
pythonpath = [".", "src"]

# Markers
markers = [
    "integration: marks tests as integration tests (deselect with '-m \"not integration\"')",
]

# Asyncio support
asyncio_mode = "auto"

# Basic options
addopts = [
    "-v",
    "--strict-markers",
    "--tb=short",
]

[tool.coverage.run]
source = ["src/backend", "src/servers", "src/omnara", "src/shared", "src/relay_server"]
omit = [
    "*/tests/*",
    "*/__pycache__/*",
    "*/migrations/*",
    "*/alembic/*",
]

[tool.coverage.report]
skip_covered = true
show_missing = true 

[tool.ruff]
exclude = [
    "src/integrations/cli_wrappers/codex",
]<|MERGE_RESOLUTION|>--- conflicted
+++ resolved
@@ -4,11 +4,7 @@
 
 [project]
 name = "omnara"
-<<<<<<< HEAD
 version = "1.6.21"
-=======
-version = "1.6.20"
->>>>>>> d91c0dbd
 description = "Omnara Agent Dashboard - MCP Server and Python SDK"
 readme = "README.md"
 requires-python = ">=3.10"
