--- conflicted
+++ resolved
@@ -4,7 +4,7 @@
 
 [project]
 name = "omnara"
-version = "1.6.18"
+version = "1.6.19"
 description = "Omnara Agent Dashboard - MCP Server and Python SDK"
 readme = "README.md"
 requires-python = ">=3.10"
@@ -42,18 +42,8 @@
 omnara = "omnara.cli:main"
 
 [tool.setuptools.packages.find]
-<<<<<<< HEAD
-include = [
-    "omnara*",
-    "servers.mcp_server*",
-    "servers.shared*",
-    "integrations*",
-    "shared.message_types*",
-]
-=======
 where = ["src"]
-include = ["omnara*", "servers*", "shared*", "backend*"]
->>>>>>> a9b58fcc
+include = ["omnara*", "servers*", "shared*", "backend*", "integrations*"]
 
 [tool.setuptools.package-data]
 omnara = ["_bin/**"]
